--- conflicted
+++ resolved
@@ -7,11 +7,8 @@
         "no-misused-new": false,
         // not sure what this means
         "no-single-declare-module": false,
-<<<<<<< HEAD
-        "no-empty-interface": false
-=======
+        "no-empty-interface": false,
         // disabled because of rfc176 module exports
         "strict-export-declare-modifiers": false
->>>>>>> b2c4217f
     }
 }